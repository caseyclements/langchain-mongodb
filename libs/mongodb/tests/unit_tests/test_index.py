<<<<<<< HEAD
"""Search index commands are only supported on Atlas."""

=======
>>>>>>> 016bb375
from time import sleep

import pytest
from pymongo import MongoClient
from pymongo.collection import Collection
from pymongo.errors import OperationFailure, ServerSelectionTimeoutError

from langchain_mongodb import index

DIMENSION = 5
TIMEOUT = 120


@pytest.fixture
def collection() -> Collection:
<<<<<<< HEAD
    """Depending on uri, this could point to any type of cluster.

    For unit tests, MONGODB_URI should be localhost, None, or Atlas cluster <M10.
    """

=======
    """Collection on MongoDB Cluster, not an Atlas one."""
>>>>>>> 016bb375
    client: MongoClient = MongoClient()
    return client["db"]["collection"]


def test_create_vector_search_index(collection: Collection) -> None:
    with pytest.raises((OperationFailure, ServerSelectionTimeoutError)):
        index.create_vector_search_index(
            collection,
            "index_name",
            DIMENSION,
            "embedding",
            "cosine",
            [],
            wait_until_complete=TIMEOUT,
        )


def test_drop_vector_search_index(collection: Collection) -> None:
    with pytest.raises((OperationFailure, ServerSelectionTimeoutError)):
        index.drop_vector_search_index(
            collection, "index_name", wait_until_complete=TIMEOUT
        )


def test_update_vector_search_index(collection: Collection) -> None:
    with pytest.raises((OperationFailure, ServerSelectionTimeoutError)):
        index.update_vector_search_index(
            collection,
            "index_name",
            DIMENSION,
            "embedding",
            "cosine",
            [],
            wait_until_complete=TIMEOUT,
        )


def test___is_index_ready(collection: Collection) -> None:
    with pytest.raises((OperationFailure, ServerSelectionTimeoutError)):
        index._is_index_ready(collection, "index_name")


def test__wait_for_predicate() -> None:
    err = "error string"
    with pytest.raises(TimeoutError) as e:
        index._wait_for_predicate(lambda: sleep(5), err=err, timeout=0.5, interval=0.1)
        assert err in str(e)

    index._wait_for_predicate(lambda: True, err=err, timeout=1.0, interval=0.5)<|MERGE_RESOLUTION|>--- conflicted
+++ resolved
@@ -1,8 +1,3 @@
-<<<<<<< HEAD
-"""Search index commands are only supported on Atlas."""
-
-=======
->>>>>>> 016bb375
 from time import sleep
 
 import pytest
@@ -18,15 +13,7 @@
 
 @pytest.fixture
 def collection() -> Collection:
-<<<<<<< HEAD
-    """Depending on uri, this could point to any type of cluster.
-
-    For unit tests, MONGODB_URI should be localhost, None, or Atlas cluster <M10.
-    """
-
-=======
     """Collection on MongoDB Cluster, not an Atlas one."""
->>>>>>> 016bb375
     client: MongoClient = MongoClient()
     return client["db"]["collection"]
 
