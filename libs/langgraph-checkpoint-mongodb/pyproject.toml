[build-system]
requires = ["hatchling>1.24"]
build-backend = "hatchling.build"

[project]
name = "langgraph-checkpoint-mongodb"
version = "0.1.3"
description = "Library with a MongoDB implementation of LangGraph checkpoint saver."
readme = "README.md"
requires-python = ">=3.9"
dependencies = [
    "langgraph-checkpoint>=2.0.23,<3.0.0",
<<<<<<< HEAD
    "langchain-mongodb>=0.6.1",
    "pymongo>=4.10,<4.12",
=======
    "pymongo>=4.10,<4.13",
>>>>>>> 3bd3818b
    "motor>3.6.0",
]

[dependency-groups]
dev = [
    "anyio>=4.4.0",
    "langchain-core>=0.3.55",
    "langchain-ollama>=0.2.2",
    "langchain-openai>=0.2.14",
    "langgraph-checkpoint>=2.0.9",
    "pytest-asyncio>=0.21.1",
    "pytest>=7.2.1",
    "pytest-mock>=3.11.1",
    "pytest-watch>=4.2.0",
    "pytest-repeat>=0.9.3",
    "syrupy>=4.0.2",
    "pre-commit>=4.0",
    "mypy>=1.10.0",
]

[tool.hatch.build.targets.wheel]
packages = ["langgraph"]

[tool.pytest.ini_options]
addopts = "--strict-markers --strict-config --durations=5 -vv"
markers = [
    "requires: mark tests as requiring a specific library",
    "compile: mark placeholder test used to compile integration tests without running them",
]
asyncio_mode = "auto"

[tool.ruff]
lint.select = [
  "E",  # pycodestyle
  "F",  # Pyflakes
  "UP", # pyupgrade
  "B",  # flake8-bugbear
  "I",  # isort
]
lint.ignore = ["E501", "B008", "UP007", "UP006"]

[tool.mypy]
# https://mypy.readthedocs.io/en/stable/config_file.html
disallow_untyped_defs = true
explicit_package_bases = true
warn_no_return = false
warn_unused_ignores = true
warn_redundant_casts = true
allow_redefinition = true
disable_error_code = "typeddict-item, return-value"<|MERGE_RESOLUTION|>--- conflicted
+++ resolved
@@ -10,12 +10,8 @@
 requires-python = ">=3.9"
 dependencies = [
     "langgraph-checkpoint>=2.0.23,<3.0.0",
-<<<<<<< HEAD
     "langchain-mongodb>=0.6.1",
-    "pymongo>=4.10,<4.12",
-=======
     "pymongo>=4.10,<4.13",
->>>>>>> 3bd3818b
     "motor>3.6.0",
 ]
 
